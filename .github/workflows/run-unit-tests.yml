--- conflicted
+++ resolved
@@ -8,13 +8,9 @@
       matrix:  
         python-version: ["3.10"]
     steps:
-      - run: echo "🐧 Running unit tests via Pytest"
-      - name: Check out repository code
-<<<<<<< HEAD
-        #gituses: pytest --cov=myapp --cov-report=html -n auto
-=======
-        uses: pytest --cov=myapp --cov-report=html -n auto
->>>>>>> abaaaf2a
+      #- run: echo "🐧 Running unit tests via Pytest"
+      #- name: Check out repository code
+        #uses: pytest --cov=myapp --cov-report=html -n auto
       - name: Set up Python ${{ matrix.python-version }}  
         uses: actions/setup-python@v4  
         with:  
